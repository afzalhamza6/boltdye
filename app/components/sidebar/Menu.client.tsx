import { motion, type Variants } from 'framer-motion';
import { useCallback, useEffect, useRef, useState } from 'react';
import { toast } from 'react-toastify';
import { Dialog, DialogButton, DialogDescription, DialogRoot, DialogTitle } from '~/components/ui/Dialog';
import { IconButton } from '~/components/ui/IconButton';
import { ThemeSwitch } from '~/components/ui/ThemeSwitch';
import { db, deleteById, getAll, chatId, type ChatHistoryItem, useChatHistory } from '~/lib/persistence';
import { cubicEasingFn } from '~/utils/easings';
import { logger } from '~/utils/logger';
import { HistoryItem } from './HistoryItem';
import { binDates } from './date-binning';

const menuVariants = {
  closed: {
    opacity: 0,
    visibility: 'hidden',
    left: '-150px',
    transition: {
      duration: 0.2,
      ease: cubicEasingFn,
    },
  },
  open: {
    opacity: 1,
    visibility: 'initial',
    left: 0,
    transition: {
      duration: 0.2,
      ease: cubicEasingFn,
    },
  },
} satisfies Variants;

type DialogContent = { type: 'delete'; item: ChatHistoryItem } | null;

<<<<<<< HEAD
export const Menu = () => {
=======
export function Menu() {
  const { duplicateCurrentChat } = useChatHistory();
>>>>>>> fe80e5fa
  const menuRef = useRef<HTMLDivElement>(null);
  const [list, setList] = useState<ChatHistoryItem[]>([]);
  const [open, setOpen] = useState(false);
  const [dialogContent, setDialogContent] = useState<DialogContent>(null);

  const loadEntries = useCallback(() => {
    if (db) {
      getAll(db)
        .then((list) => list.filter((item) => item.urlId && item.description))
        .then(setList)
        .catch((error) => toast.error(error.message));
    }
  }, []);

  const deleteItem = useCallback((event: React.UIEvent, item: ChatHistoryItem) => {
    event.preventDefault();

    if (db) {
      deleteById(db, item.id)
        .then(() => {
          loadEntries();

          if (chatId.get() === item.id) {
            // hard page navigation to clear the stores
            window.location.pathname = '/';
          }
        })
        .catch((error) => {
          toast.error('Failed to delete conversation');
          logger.error(error);
        });
    }
  }, []);

  const closeDialog = () => {
    setDialogContent(null);
  };

  useEffect(() => {
    if (open) {
      loadEntries();
    }
  }, [open]);

  useEffect(() => {
    const enterThreshold = 40;
    const exitThreshold = 40;

    function onMouseMove(event: MouseEvent) {
      if (event.pageX < enterThreshold) {
        setOpen(true);
      }

      if (menuRef.current && event.clientX > menuRef.current.getBoundingClientRect().right + exitThreshold) {
        setOpen(false);
      }
    }

    window.addEventListener('mousemove', onMouseMove);

    return () => {
      window.removeEventListener('mousemove', onMouseMove);
    };
  }, []);

  const handleDeleteClick = (event: React.UIEvent, item: ChatHistoryItem) => {
    event.preventDefault();

    setDialogContent({ type: 'delete', item });
  };

  const handleDuplicate = async (id: string) => {
    await duplicateCurrentChat(id);
    loadEntries(); // Reload the list after duplication
  };

  return (
    <motion.div
      ref={menuRef}
      initial="closed"
      animate={open ? 'open' : 'closed'}
      variants={menuVariants}
      className="flex flex-col side-menu fixed top-0 w-[350px] h-full bg-bolt-elements-background-depth-2 border-r rounded-r-3xl border-bolt-elements-borderColor z-sidebar shadow-xl shadow-bolt-elements-sidebar-dropdownShadow text-sm"
    >
      <div className="flex items-center h-[var(--header-height)]">{/* Placeholder */}</div>
      <div className="flex-1 flex flex-col h-full w-full overflow-hidden">
        <div className="p-4">
          <a
            href="/"
            className="flex gap-2 items-center bg-bolt-elements-sidebar-buttonBackgroundDefault text-bolt-elements-sidebar-buttonText hover:bg-bolt-elements-sidebar-buttonBackgroundHover rounded-md p-2 transition-theme"
          >
            <span className="inline-block i-bolt:chat scale-110" />
            Start new chat
          </a>
        </div>
        <div className="text-bolt-elements-textPrimary font-medium pl-6 pr-5 my-2">Your Chats</div>
        <div className="flex-1 overflow-scroll pl-4 pr-5 pb-5">
          {list.length === 0 && <div className="pl-2 text-bolt-elements-textTertiary">No previous conversations</div>}
          <DialogRoot open={dialogContent !== null}>
            {binDates(list).map(({ category, items }) => (
              <div key={category} className="mt-4 first:mt-0 space-y-1">
                <div className="text-bolt-elements-textTertiary sticky top-0 z-1 bg-bolt-elements-background-depth-2 pl-2 pt-2 pb-1">
                  {category}
                </div>
                {items.map((item) => (
                  <HistoryItem
                    key={item.id}
                    item={item}
                    onDelete={(event) => handleDeleteClick(event, item)}
                    onDuplicate={() => handleDuplicate(item.id)}
                  />
                ))}
              </div>
            ))}
            <Dialog onBackdrop={closeDialog} onClose={closeDialog}>
              {dialogContent?.type === 'delete' && (
                <>
                  <DialogTitle>Delete Chat?</DialogTitle>
                  <DialogDescription asChild>
                    <div>
                      <p>
                        You are about to delete <strong>{dialogContent.item.description}</strong>.
                      </p>
                      <p className="mt-1">Are you sure you want to delete this chat?</p>
                    </div>
                  </DialogDescription>
                  <div className="px-5 pb-4 bg-bolt-elements-background-depth-2 flex gap-2 justify-end">
                    <DialogButton type="secondary" onClick={closeDialog}>
                      Cancel
                    </DialogButton>
                    <DialogButton
                      type="danger"
                      onClick={(event) => {
                        deleteItem(event, dialogContent.item);
                        closeDialog();
                      }}
                    >
                      Delete
                    </DialogButton>
                  </div>
                </>
              )}
            </Dialog>
          </DialogRoot>
        </div>
        <div className="flex items-center border-t border-bolt-elements-borderColor p-4">
          <ThemeSwitch className="ml-auto" />
        </div>
      </div>
    </motion.div>
  );
}<|MERGE_RESOLUTION|>--- conflicted
+++ resolved
@@ -33,12 +33,8 @@
 
 type DialogContent = { type: 'delete'; item: ChatHistoryItem } | null;
 
-<<<<<<< HEAD
 export const Menu = () => {
-=======
-export function Menu() {
   const { duplicateCurrentChat } = useChatHistory();
->>>>>>> fe80e5fa
   const menuRef = useRef<HTMLDivElement>(null);
   const [list, setList] = useState<ChatHistoryItem[]>([]);
   const [open, setOpen] = useState(false);
