--- conflicted
+++ resolved
@@ -13,15 +13,11 @@
     "test:watch": "vitest",
     "lint": "eslint --cache --cache-location ./node_modules/.cache/eslint .",
     "lint:fix": "npm run lint -- --fix",
-<<<<<<< HEAD
     "start": "bindings=$(./bindings.sh) && wrangler pages dev ./build/client $bindings",
     "dockerstart": "bindings=$(./bindings.sh) && wrangler pages dev ./build/client $bindings --ip 0.0.0.0 --port 5173 --no-show-interactive-dev-session",
     "dockerrun": "docker run -it -d --name bolt-ai-live -p 5173:5173 --env-file .env.local bolt-ai",
     "dockerbuild-prod": "docker build -t bolt-ai:production bolt-ai:latest --target bolt-ai-production .",
     "dockerbuild": "docker build -t bolt-ai:development -t bolt-ai:latest --target bolt-ai-dev .",
-=======
-    "start": "bindings=$(./bindings.sh) && wrangler pages dev ./build/client $bindings --ip 0.0.0.0 --port 3000",
->>>>>>> b21b1457
     "typecheck": "tsc",
     "typegen": "wrangler types",
     "preview": "pnpm run build && pnpm run start"
@@ -118,5 +114,6 @@
   },
   "resolutions": {
     "@typescript-eslint/utils": "^8.0.0-alpha.30"
-  }
+  },
+  "packageManager": "pnpm@9.12.2+sha512.22721b3a11f81661ae1ec68ce1a7b879425a1ca5b991c975b074ac220b187ce56c708fe5db69f4c962c989452eee76c82877f4ee80f474cebd61ee13461b6228"
 }